"""Kivy application bootstrap for the tabletop UI."""

from __future__ import annotations

from pathlib import Path
from typing import Any, Optional, Sequence, cast

import os

import os

import logging
from contextlib import suppress

from kivy.app import App
from kivy.config import Config

Config.set("kivy", "exit_on_escape", "0")
Config.write()

from kivy.clock import Clock
from kivy.core.window import Window
from kivy.lang import Builder

from tabletop.data.config import ARUCO_OVERLAY_PATH
from tabletop.logging.round_csv import close_round_log, flush_round_log
from tabletop.overlay.process import (
    OverlayProcess,
    start_overlay,
    stop_overlay,
)
from tabletop.tabletop_view import TabletopRoot

log = logging.getLogger(__name__)

_KV_LOADED = False


class TabletopApp(App):
    """Main Kivy application that wires the UI with infrastructure services."""

    def __init__(self, **kwargs: Any) -> None:
        self._overlay_process: Optional[OverlayProcess] = None
        self._esc_handler: Optional[Any] = None
<<<<<<< HEAD
        self._bootstrap_screens: list[dict[str, int]] = self._probe_screens_pyqt()
        self._target_display_index: int = self._determine_display_index(
            screens=self._bootstrap_screens
        )

        self._configure_startup_display(self._target_display_index)
        super().__init__(**kwargs)

    @staticmethod
    def _describe_window_screens() -> list[dict[str, int]]:
        """Return available screen geometries from the active Kivy window."""

        screens = getattr(Window, "screens", None)
        described: list[dict[str, int]] = []
        if not screens:
            return described

        for screen in screens:
            entry = {"left": 0, "top": 0, "width": 0, "height": 0}

            pos = getattr(screen, "pos", None)
            if pos is not None:
                with suppress(Exception):
                    entry["left"], entry["top"] = (int(pos[0]), int(pos[1]))
            else:
                entry["left"] = int(getattr(screen, "x", 0))
                entry["top"] = int(getattr(screen, "y", 0))

            size = getattr(screen, "size", None)
            if size is not None:
                with suppress(Exception):
                    entry["width"], entry["height"] = (
                        int(size[0]),
                        int(size[1]),
                    )
            else:
                entry["width"] = int(getattr(screen, "width", Window.width))
                entry["height"] = int(getattr(screen, "height", Window.height))

            described.append(entry)

        return described

    @staticmethod
    def _probe_screens_pyqt() -> list[dict[str, int]]:
        """Probe system displays via PyQt as a fallback during bootstrap."""

        try:
            from PyQt6.QtGui import QGuiApplication
        except Exception:  # pragma: no cover - optional dependency
            return []

        app = QGuiApplication.instance()
        owns_app = False
        if app is None:
            try:
                app = QGuiApplication([])
                owns_app = True
            except Exception:  # pragma: no cover - optional dependency
                return []

        screens: list[dict[str, int]] = []
        try:
            for screen in app.screens():
                try:
                    geometry = screen.geometry()
                except Exception:  # pragma: no cover - defensive fallback
                    continue
                screens.append(
                    {
                        "left": int(geometry.x()),
                        "top": int(geometry.y()),
                        "width": int(geometry.width()),
                        "height": int(geometry.height()),
                    }
                )
        finally:
            if owns_app:
                app.quit()

        return screens

    @staticmethod
    def _clamp_display_index(
        display_index: int, *, screens: Optional[Sequence[dict[str, int]]] = None
    ) -> int:
        """Clamp the desired display index to the available displays."""

        if display_index < 0:
            return 0

        if screens is None:
            screens = TabletopApp._describe_window_screens()
            if not screens:
                screens = None

        if screens:
            return min(display_index, len(screens) - 1)

        return display_index

    def _determine_display_index(
        self, *, screens: Optional[Sequence[dict[str, int]]] = None
    ) -> int:
=======
        self._target_display_index: int = 0

    @staticmethod
    def _clamp_display_index(display_index: int) -> int:
        """Clamp the desired display index to the available displays."""

        screens = getattr(Window, "screens", None)
        if not screens:
            return max(0, display_index)
        return max(0, min(display_index, len(screens) - 1))

    def _determine_display_index(self) -> int:
>>>>>>> a5a52928
        """Choose the preferred display for the experiment window."""

        env_value = os.environ.get("TABLETOP_DISPLAY_INDEX")
        desired_index: Optional[int] = None

        if env_value is not None:
            try:
                desired_index = int(env_value)
            except ValueError:
                log.warning(
                    "Ignoring invalid TABLETOP_DISPLAY_INDEX=%r", env_value
                )

        if desired_index is None:
<<<<<<< HEAD
            if screens is None:
                screens = TabletopApp._describe_window_screens()
                if not screens:
                    screens = self._bootstrap_screens
            count = len(screens) if screens is not None else 0
            desired_index = 1 if count >= 2 else 0

        return self._clamp_display_index(desired_index, screens=screens)
=======
            screens = getattr(Window, "screens", None)
            desired_index = 1 if screens and len(screens) >= 2 else 0

        return self._clamp_display_index(desired_index)
>>>>>>> a5a52928

    def _apply_display_environment(self, display_index: int) -> None:
        """Persist the chosen display index for child processes."""

        os.environ["TABLETOP_DISPLAY_INDEX"] = str(display_index)
<<<<<<< HEAD
        os.environ["SDL_VIDEO_FULLSCREEN_DISPLAY"] = str(display_index)

    def _configure_startup_display(self, display_index: int) -> None:
        """Prepare environment and Kivy configuration for the selected monitor."""

        self._apply_display_environment(display_index)

        with suppress(Exception):
            Config.set("graphics", "display", str(display_index))

        target_screen: Optional[dict[str, int]] = None
        if 0 <= display_index < len(self._bootstrap_screens):
            target_screen = self._bootstrap_screens[display_index]

        if target_screen:
            with suppress(Exception):
                Config.set("graphics", "position", "custom")
                Config.set("graphics", "left", str(target_screen["left"]))
                Config.set("graphics", "top", str(target_screen["top"]))
                Config.set("graphics", "width", str(target_screen["width"]))
                Config.set("graphics", "height", str(target_screen["height"]))
            log.info(
                "Bootstrap configured for display %s at (%s, %s) size (%s x %s)",
                display_index,
                target_screen["left"],
                target_screen["top"],
                target_screen["width"],
                target_screen["height"],
            )

        with suppress(Exception):
            Config.write()
=======
        os.environ.setdefault("SDL_VIDEO_FULLSCREEN_DISPLAY", str(display_index))
>>>>>>> a5a52928

    def _move_window_to_display(self, display_index: int) -> int:
        """Attempt to position the window on the requested display."""

<<<<<<< HEAD
        screens = TabletopApp._describe_window_screens()
        if screens:
            self._bootstrap_screens = list(screens)
        else:
            screens = self._bootstrap_screens

        if not screens:
            return display_index

        clamped = self._clamp_display_index(display_index, screens=screens)
=======
        screens = getattr(Window, "screens", None)
        if not screens:
            return display_index

        clamped = self._clamp_display_index(display_index)
>>>>>>> a5a52928
        try:
            target = screens[clamped]
        except Exception:  # pragma: no cover - defensive fallback
            log.exception("Failed to access display information for index %s", clamped)
            return clamped

        try:
<<<<<<< HEAD
            left = int(target.get("left", getattr(Window, "left", 0)))
            top = int(target.get("top", getattr(Window, "top", 0)))
            width = int(target.get("width", Window.width))
            height = int(target.get("height", Window.height))

            with suppress(Exception):
                Window.position = "custom"
=======
            pos = getattr(target, "pos", None)
            if pos is not None:
                left, top = map(int, pos)
            else:
                left = int(getattr(target, "x", getattr(Window, "left", 0)))
                top = int(getattr(target, "y", getattr(Window, "top", 0)))

            size = getattr(target, "size", None)
            if size is not None:
                width, height = map(int, size)
            else:
                width = int(getattr(target, "width", Window.width))
                height = int(getattr(target, "height", Window.height))

>>>>>>> a5a52928
            Window.left = left
            Window.top = top
            Window.size = (width, height)
            log.info(
                "Window moved to display %s at (%s, %s) size (%s x %s)",
                clamped,
                left,
                top,
                width,
                height,
            )
        except Exception:  # pragma: no cover - defensive fallback
            log.exception("Failed to reposition window for display %s", clamped)

        return clamped

    def build(self) -> TabletopRoot:
        """Create the root widget for the Kivy application."""
        global _KV_LOADED
        if not _KV_LOADED:
            kv_path = Path(__file__).parent / "ui" / "layout.kv"
            if kv_path.exists():
                Builder.load_file(str(kv_path))
            _KV_LOADED = True

        root = TabletopRoot()

        # ESC binding is scheduled in ``on_start`` once the window exists.
        return root

    def _bind_esc(self) -> None:
        """Ensure ESC toggles fullscreen without closing the app."""

        if self._esc_handler is not None:
            return

        def _on_key_down(
            _window: Window,
            key: int,
            scancode: int,
            codepoint: str,
            modifiers: list[str],
        ) -> bool:
            if key == 27:  # ESC
                try:
                    if Window.fullscreen:
                        Window.fullscreen = False
                        Window.borderless = False
                    else:
                        Window.fullscreen = "auto"
                        Window.borderless = True
                    log.info("ESC toggled fullscreen. Now fullscreen=%s", Window.fullscreen)
                except Exception as exc:  # pragma: no cover - safety net
                    log.exception("Error toggling fullscreen: %s", exc)
                return True
            return False

        self._esc_handler = _on_key_down
        Window.bind(on_key_down=self._esc_handler)

    def on_start(self) -> None:  # pragma: no cover - framework callback
        super().on_start()
        root = cast(Optional[TabletopRoot], self.root)

        self._target_display_index = self._determine_display_index()
        self._apply_display_environment(self._target_display_index)
        if root is not None:
            try:
                root.overlay_display_index = self._target_display_index
            except AttributeError:
                pass

        def _start_overlay_late(_dt: float) -> None:
            process_handle: Optional[OverlayProcess]
            if root and getattr(root, "overlay_process", None):
                process_handle = cast(Optional[OverlayProcess], root.overlay_process)
            else:
                process_handle = self._overlay_process

            try:
                process_handle = start_overlay(
                    process_handle,
                    overlay_path=ARUCO_OVERLAY_PATH,
                    display_index=self._target_display_index,
                )
            except Exception as exc:  # pragma: no cover - safety net
                log.exception("Overlay start failed: %s", exc)
                return

            self._overlay_process = process_handle
            if root is not None:
                root.overlay_process = process_handle
            log.info("Overlay started after fullscreen.")

        def _enter_fullscreen(_dt: float) -> None:
            try:
                self._target_display_index = self._move_window_to_display(
                    self._target_display_index
                )
                if root is not None:
                    try:
                        root.overlay_display_index = self._target_display_index
                    except AttributeError:
                        pass
                Window.borderless = True
                Window.fullscreen = "auto"
                log.info("Fullscreen engaged (auto).")
            except Exception as exc:  # pragma: no cover - safety net
                log.exception("Failed to enter fullscreen: %s", exc)

            self._bind_esc()
            Clock.schedule_once(_start_overlay_late, 0.25)

        Clock.schedule_once(_enter_fullscreen, 0.0)

    def on_stop(self) -> None:  # pragma: no cover - framework callback
        root = cast(Optional[TabletopRoot], self.root)

        process_handle: Optional[OverlayProcess]
        if root and getattr(root, "overlay_process", None):
            process_handle = cast(Optional[OverlayProcess], root.overlay_process)
        else:
            process_handle = self._overlay_process

        process_handle = stop_overlay(process_handle)
        self._overlay_process = process_handle
        if root is not None:
            root.overlay_process = process_handle

        if root is not None:
            logger = getattr(root, "logger", None)
            if logger is not None:
                close_fn = getattr(logger, "close", None)
                if callable(close_fn):
                    close_fn()
                root.logger = None
            flush_round_log(root)
            close_round_log(root)

        super().on_stop()


def main() -> None:
    """Run the tabletop Kivy application."""

    TabletopApp().run()


if __name__ == "__main__":  # pragma: no cover - manual execution
    main()<|MERGE_RESOLUTION|>--- conflicted
+++ resolved
@@ -42,7 +42,6 @@
     def __init__(self, **kwargs: Any) -> None:
         self._overlay_process: Optional[OverlayProcess] = None
         self._esc_handler: Optional[Any] = None
-<<<<<<< HEAD
         self._bootstrap_screens: list[dict[str, int]] = self._probe_screens_pyqt()
         self._target_display_index: int = self._determine_display_index(
             screens=self._bootstrap_screens
@@ -147,20 +146,6 @@
     def _determine_display_index(
         self, *, screens: Optional[Sequence[dict[str, int]]] = None
     ) -> int:
-=======
-        self._target_display_index: int = 0
-
-    @staticmethod
-    def _clamp_display_index(display_index: int) -> int:
-        """Clamp the desired display index to the available displays."""
-
-        screens = getattr(Window, "screens", None)
-        if not screens:
-            return max(0, display_index)
-        return max(0, min(display_index, len(screens) - 1))
-
-    def _determine_display_index(self) -> int:
->>>>>>> a5a52928
         """Choose the preferred display for the experiment window."""
 
         env_value = os.environ.get("TABLETOP_DISPLAY_INDEX")
@@ -175,7 +160,6 @@
                 )
 
         if desired_index is None:
-<<<<<<< HEAD
             if screens is None:
                 screens = TabletopApp._describe_window_screens()
                 if not screens:
@@ -184,18 +168,11 @@
             desired_index = 1 if count >= 2 else 0
 
         return self._clamp_display_index(desired_index, screens=screens)
-=======
-            screens = getattr(Window, "screens", None)
-            desired_index = 1 if screens and len(screens) >= 2 else 0
-
-        return self._clamp_display_index(desired_index)
->>>>>>> a5a52928
 
     def _apply_display_environment(self, display_index: int) -> None:
         """Persist the chosen display index for child processes."""
 
         os.environ["TABLETOP_DISPLAY_INDEX"] = str(display_index)
-<<<<<<< HEAD
         os.environ["SDL_VIDEO_FULLSCREEN_DISPLAY"] = str(display_index)
 
     def _configure_startup_display(self, display_index: int) -> None:
@@ -228,14 +205,10 @@
 
         with suppress(Exception):
             Config.write()
-=======
-        os.environ.setdefault("SDL_VIDEO_FULLSCREEN_DISPLAY", str(display_index))
->>>>>>> a5a52928
 
     def _move_window_to_display(self, display_index: int) -> int:
         """Attempt to position the window on the requested display."""
 
-<<<<<<< HEAD
         screens = TabletopApp._describe_window_screens()
         if screens:
             self._bootstrap_screens = list(screens)
@@ -246,13 +219,6 @@
             return display_index
 
         clamped = self._clamp_display_index(display_index, screens=screens)
-=======
-        screens = getattr(Window, "screens", None)
-        if not screens:
-            return display_index
-
-        clamped = self._clamp_display_index(display_index)
->>>>>>> a5a52928
         try:
             target = screens[clamped]
         except Exception:  # pragma: no cover - defensive fallback
@@ -260,7 +226,6 @@
             return clamped
 
         try:
-<<<<<<< HEAD
             left = int(target.get("left", getattr(Window, "left", 0)))
             top = int(target.get("top", getattr(Window, "top", 0)))
             width = int(target.get("width", Window.width))
@@ -268,22 +233,6 @@
 
             with suppress(Exception):
                 Window.position = "custom"
-=======
-            pos = getattr(target, "pos", None)
-            if pos is not None:
-                left, top = map(int, pos)
-            else:
-                left = int(getattr(target, "x", getattr(Window, "left", 0)))
-                top = int(getattr(target, "y", getattr(Window, "top", 0)))
-
-            size = getattr(target, "size", None)
-            if size is not None:
-                width, height = map(int, size)
-            else:
-                width = int(getattr(target, "width", Window.width))
-                height = int(getattr(target, "height", Window.height))
-
->>>>>>> a5a52928
             Window.left = left
             Window.top = top
             Window.size = (width, height)
