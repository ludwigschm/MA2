--- conflicted
+++ resolved
@@ -889,7 +889,6 @@
             proceed()
 
     def start_pressed(self, who:int):
-<<<<<<< HEAD
         phase_allowed = self.phase in (UXPhase.WAIT_BOTH_START, UXPhase.SHOWDOWN)
         allowed = (not self.session_finished) and phase_allowed
         self._emit_button_bridge_event(
@@ -901,12 +900,6 @@
             },
         )
         if not allowed:
-=======
-        if self.session_finished and not (self.in_round_pause or self.in_block_pause):
-            return
-        allowed_phase = self.phase in (UXPhase.WAIT_BOTH_START, UXPhase.SHOWDOWN)
-        if not allowed_phase and not (self.in_round_pause or self.in_block_pause):
->>>>>>> 2b6b9701
             return
         if who == 1:
             self.p1_pressed = True
