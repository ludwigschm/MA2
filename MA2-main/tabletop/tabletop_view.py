--- conflicted
+++ resolved
@@ -609,11 +609,6 @@
         self.next_block_preview = None
         self.fixation_tone_fs = 44100
         self.fixation_tone = self.fixation_tone_factory(self.fixation_tone_fs)
-<<<<<<< HEAD
-=======
-        self.in_round_pause = False
-
->>>>>>> dfd65448
         self._update_scale()
         self.update_user_displays()
         self.update_intro_overlay()
@@ -894,24 +889,10 @@
             proceed()
 
     def start_pressed(self, who:int):
-<<<<<<< HEAD
         if self.session_finished and not self.in_block_pause:
             return
         allowed_phase = self.phase in (UXPhase.WAIT_BOTH_START, UXPhase.SHOWDOWN)
         if not allowed_phase and not self.in_block_pause:
-=======
-        phase_allowed = self.phase in (UXPhase.WAIT_BOTH_START, UXPhase.SHOWDOWN)
-        allowed = (not self.session_finished) and phase_allowed
-        self._emit_button_bridge_event(
-            "start",
-            player=who,
-            extra={
-                "allowed": allowed,
-                "session_configured": self.session_configured,
-            },
-        )
-        if not allowed:
->>>>>>> dfd65448
             return
         if who == 1:
             self.p1_pressed = True
@@ -944,20 +925,7 @@
                 self.continue_after_start_press()
                 return
             elif self.phase == UXPhase.SHOWDOWN:
-<<<<<<< HEAD
                 self.prepare_next_round(start_immediately=True)
-=======
-                next_info = self.peek_next_round_info()
-                if not next_info:
-                    self.prepare_next_round(start_immediately=True)
-                    return
-                if next_info.get('round_index', 0) == 0:
-                    self.prepare_next_round(start_immediately=True)
-                    return
-                self.pause_message = self.build_round_pause_message(next_info)
-                self.in_round_pause = True
-                self.update_pause_overlay()
->>>>>>> dfd65448
                 return
             else:
                 self.continue_after_start_press()
@@ -1070,15 +1038,11 @@
         self._apply_round_setup(result.setup)
         self.apply_phase()
         if result.session_finished:
-<<<<<<< HEAD
             message = self.controller.state.pause_message or (
                 'Vielen Dank die Teilnahme! Das Experiment ist nun beendet!'
             )
             self.pause_message = message
             self.update_pause_overlay()
-=======
-            self.stop_bridge_recordings()
->>>>>>> dfd65448
             self.update_user_displays()
             return
         if result.in_block_pause:
@@ -1376,18 +1340,10 @@
         if pause_cover is None:
             return
         active = (
-<<<<<<< HEAD
             self.in_block_pause
             or self.session_finished
         ) and bool(self.pause_message)
         buttons_active = self.in_block_pause
-=======
-            self.in_round_pause
-            or self.in_block_pause
-            or self.session_finished
-        ) and bool(self.pause_message)
-        buttons_active = self.in_round_pause or self.in_block_pause
->>>>>>> dfd65448
         if active:
             if pause_cover.parent is None:
                 self.add_widget(pause_cover)
