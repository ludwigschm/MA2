--- conflicted
+++ resolved
@@ -706,7 +706,6 @@
         if self.fixation_image:
             self.fixation_image.size = (W, H)
             self.fixation_image.pos = (0, 0)
-<<<<<<< HEAD
         if hasattr(self, 'intro_overlay'):
             self.intro_overlay.size = (W, H)
             self.intro_overlay.pos = (0, 0)
@@ -735,8 +734,6 @@
             top_label.text_size = (label_width - 2 * padding[0], label_height - 2 * padding[1])
             top_label.padding = padding
             top_label.font_size = 64 * scale if scale else 64
-=======
->>>>>>> 89c0bd69
 
         # Refresh transforms after layout changes
         for buttons in self.signal_buttons.values():
@@ -1118,10 +1115,7 @@
         if self.intro_active:
             self.intro_active = False
             self.update_user_displays()
-<<<<<<< HEAD
             self.update_intro_overlay()
-=======
->>>>>>> 89c0bd69
 
         def proceed():
             start_phase = self.phase_for_player(self.first_player, 'inner') or PH_P1_INNER
@@ -1615,11 +1609,7 @@
     def format_user_display_text(self, vp:int):
         """Erzeugt den Text fürs Display gemäß Block (1/3 vs. 2/4)."""
         if self.intro_active:
-<<<<<<< HEAD
             return ''
-=======
-            return '[b]Drücke Start um zu beginnen[/b]'
->>>>>>> 89c0bd69
         # Runde im Block / total (Blockgröße variabel, Übung ohne Logging)
         total_rounds = max(1, self.current_block_total_rounds or 16)
         rnd_in_block = self.round_in_block or 1
