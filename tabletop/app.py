--- conflicted
+++ resolved
@@ -137,11 +137,7 @@
         super().on_start()
         root = cast(Optional[TabletopRoot], self.root)
 
-<<<<<<< HEAD
         self._preferred_geometry = _BOOTSTRAP_GEOMETRY or _preferred_screen_geometry()
-=======
-        self._preferred_geometry = _preferred_screen_geometry()
->>>>>>> a18d6041
 
         def _start_overlay_late(_dt: float) -> None:
             process_handle: Optional[OverlayProcess]
@@ -224,41 +220,6 @@
             log.exception("Failed to position window on preferred screen: %s", exc)
 
 
-<<<<<<< HEAD
-=======
-@lru_cache(maxsize=1)
-def _preferred_screen_geometry() -> Optional[Tuple[int, int, int, int]]:
-    """Return geometry for the secondary screen, falling back to primary."""
-
-    app = QGuiApplication.instance()
-    owns_app = False
-    if app is None:
-        app = QGuiApplication([])
-        owns_app = True
-
-    try:
-        screens = list(app.screens())
-        if not screens:
-            return None
-
-        primary = app.primaryScreen()
-        target = None
-        if len(screens) > 1:
-            for screen in screens:
-                if primary is None or screen != primary:
-                    target = screen
-                    break
-
-        if target is None:
-            target = primary or screens[0]
-
-        geometry = target.geometry()
-        return geometry.x(), geometry.y(), geometry.width(), geometry.height()
-    finally:
-        if owns_app:
-            app.quit()
-
->>>>>>> a18d6041
 def main() -> None:
     """Run the tabletop Kivy application."""
 
